#!/usr/bin/env python
# encoding: utf-8
"""
process.py

Copyright (c) 2011 Adam Cohen

Permission is hereby granted, free of charge, to any person obtaining
a copy of this software and associated documentation files (the
"Software"), to deal in the Software without restriction, including
without limitation the rights to use, copy, modify, merge, publish,
distribute, sublicense, and/or sell copies of the Software, and to
permit persons to whom the Software is furnished to do so, subject to
the following conditions:

The above copyright notice and this permission notice shall be
included in all copies or substantial portions of the Software.

THE SOFTWARE IS PROVIDED "AS IS", WITHOUT WARRANTY OF ANY KIND,
EXPRESS OR IMPLIED, INCLUDING BUT NOT LIMITED TO THE WARRANTIES OF
MERCHANTABILITY, FITNESS FOR A PARTICULAR PURPOSE AND
NONINFRINGEMENT. IN NO EVENT SHALL THE AUTHORS OR COPYRIGHT HOLDERS BE
LIABLE FOR ANY CLAIM, DAMAGES OR OTHER LIABILITY, WHETHER IN AN ACTION
OF CONTRACT, TORT OR OTHERWISE, ARISING FROM, OUT OF OR IN CONNECTION
WITH THE SOFTWARE OR THE USE OR OTHER DEALINGS IN THE SOFTWARE.
"""
from fuzz import *

<<<<<<< HEAD
=======
import sys, os
import itertools
>>>>>>> 6af3b316
import utils

########################################
# Find Best Matches In List Of Choices #
########################################

def extract(query, choices, processor=None, scorer=None, limit=5):

    # choices       = a list of objects we are attempting to extract values from
    # query         = an object representing the thing we want to find
    # scorer        f(OBJ, QUERY) --> INT. We will return the objects with the highest score
        # by default, we use score.WRatio() and both OBJ and QUERY should be strings
    # processor     f(OBJ_A) --> OBJ_B, where the output is an input to scorer
        # for example, "processor = lambda x: x[0]" would return the first element in a collection x (of, say, strings)
        # this would then be used in the scoring collection

    if choices is None or len(choices) == 0:
        return []

    # default, turn whatever the choice is into a workable string
    if processor is None:
        processor = lambda x: utils.full_process(x)

    # default: wratio
    if scorer is None:
        scorer = WRatio

    sl = list()

    for choice in choices:
        processed = processor(choice)
        score = scorer(query, processed)
        tuple = (choice, score)
        sl.append(tuple)

    sl.sort(key=lambda i: i[1], reverse=True)
    return sl[:limit]

######################################################
# Find Best Matches Above A Score In List Of Choices #
######################################################

def extractBests(query, choices, processor=None, scorer=None, score_cutoff=0, limit=5):

    # convenience method which returns the choices with best scores
    # optional parameter: score_cutoff.
        # If the choice has a score of less than or equal to score_cutoff
        # it will not be included on result list

    best_list = extract(query, choices, processor, scorer, limit)
    if len(best_list) > 0:
        return list(itertools.takewhile(lambda x: x[1] > score_cutoff, best_list))
    else:
        return []
    
##########################
# Find Single Best Match #
##########################

def extractOne(query, choices, processor=None, scorer=None, score_cutoff=0):

    # convenience method which returns the single best choice
    # optional parameter: score_cutoff.
        # If the best choice has a score of less than or equal to score_cutoff
        # we will return none (intuition: not a good enough match)

    best_list = extract(query, choices, processor, scorer, limit=1)
    if len(best_list) > 0:
        best = best_list[0]
        if best[1] > score_cutoff:
            return best
        else:
            return None
    else:
        return None<|MERGE_RESOLUTION|>--- conflicted
+++ resolved
@@ -26,11 +26,7 @@
 """
 from fuzz import *
 
-<<<<<<< HEAD
-=======
-import sys, os
 import itertools
->>>>>>> 6af3b316
 import utils
 
 ########################################
@@ -85,7 +81,7 @@
         return list(itertools.takewhile(lambda x: x[1] > score_cutoff, best_list))
     else:
         return []
-    
+
 ##########################
 # Find Single Best Match #
 ##########################
